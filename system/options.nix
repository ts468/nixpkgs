--- conflicted
+++ resolved
@@ -143,21 +143,7 @@
       merge = pkgs.lib.mergeListOption;
 
       # Convert the list of path to only one path.
-<<<<<<< HEAD
-      apply = list: pkgs.aggregateModules (
-        let
-          kernelPackages = config.boot.kernelPackages;
-          kernel = kernelPackages.kernel;
-        in
-        [ kernel ]
-        ++ pkgs.lib.optional config.hardware.enableGo7007 kernelPackages.wis_go7007
-        ++ config.boot.extraModulePackages
-        # should only keep this one, other have to be set by the option owners.
-        ++ list
-      );
-=======
       apply = pkgs.aggregateModules;
->>>>>>> 1c1c1e0b
     };
 
     sbin = {

<<<<<<< HEAD
{ stdenv, fetchurl, SDL, alsaLib, cmake, fftwSinglePrec, jackaudio, libogg
, libsamplerate, libsndfile, pkgconfig, pulseaudio, qt4, freetype
=======
{ stdenv, fetchurl, SDL, alsaLib, cmake, fftwSinglePrec, jack2, libogg
, libsamplerate, libsndfile, pkgconfig, pulseaudio, qt4
>>>>>>> fb565f1a
}:

stdenv.mkDerivation  rec {
  name = "lmms-${version}";
  version = "0.4.15";

  src = fetchurl {
    url = "mirror://sourceforge/lmms/${name}.tar.bz2";
    sha256 = "02q2gbsqwk3hf9kvzz58a5bxmlb4cfr2mzy41wdvbxxdm2pcl101";
  };

  buildInputs = [
    SDL alsaLib cmake fftwSinglePrec jack2 libogg libsamplerate
    libsndfile pkgconfig pulseaudio qt4
  ];

  # work around broken build system of 0.4.*
  NIX_CFLAGS_COMPILE = "-I${freetype}/include/freetype2";

  enableParallelBuilding = true;

  meta = with stdenv.lib; {
    description = "Linux MultiMedia Studio";
    homepage = "http://lmms.sourceforge.net";
    license = licenses.gpl2Plus;
    platforms = platforms.linux;
    maintainers = [ maintainers.goibhniu ];
  };
}<|MERGE_RESOLUTION|>--- conflicted
+++ resolved
@@ -1,10 +1,5 @@
-<<<<<<< HEAD
-{ stdenv, fetchurl, SDL, alsaLib, cmake, fftwSinglePrec, jackaudio, libogg
+{ stdenv, fetchurl, SDL, alsaLib, cmake, fftwSinglePrec, jack2, libogg
 , libsamplerate, libsndfile, pkgconfig, pulseaudio, qt4, freetype
-=======
-{ stdenv, fetchurl, SDL, alsaLib, cmake, fftwSinglePrec, jack2, libogg
-, libsamplerate, libsndfile, pkgconfig, pulseaudio, qt4
->>>>>>> fb565f1a
 }:
 
 stdenv.mkDerivation  rec {

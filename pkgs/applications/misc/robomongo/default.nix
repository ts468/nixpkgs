--- conflicted
+++ resolved
@@ -11,11 +11,7 @@
   patches = [ ./robomongo.patch ];
 
   postPatch = ''
-<<<<<<< HEAD
-    rm ./cmake/FindOpenSSL.cmake
-=======
     rm ./cmake/FindOpenSSL.cmake # remove outdated bundled CMake file
->>>>>>> 5a2a71f2
   '';
 
   NIX_CFLAGS_COMPILE = "-fno-stack-protector";

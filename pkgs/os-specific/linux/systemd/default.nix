{ stdenv, fetchurl, pkgconfig, intltool, gperf, libcap, dbus, kmod
<<<<<<< HEAD
, zlib, xz, pam, acl, cryptsetup, libuuid, m4, utillinux, libffi
, glib, kbd, libxslt, coreutils, libgcrypt, sysvtools
=======
, xz, pam, acl, cryptsetup, libuuid, m4, utillinux
, glib, kbd, libxslt, coreutils, libgcrypt
>>>>>>> 7f9ccc62
, kexectools, libmicrohttpd, linuxHeaders
, pythonPackages ? null, pythonSupport ? false
}:

assert stdenv.isLinux;

assert pythonSupport -> pythonPackages != null;

stdenv.mkDerivation rec {
  version = "217";
  name = "systemd-${version}";

  src = fetchurl {
    url = "http://www.freedesktop.org/software/systemd/${name}.tar.xz";
    sha256 = "163l1y4p2a564d4ynfq3k3xf53j2v5s81blb6cvpn1y7rpxyccd0";
  };

  outputs = [ "dev" "out" "libudev" "doc" ];

  patches =
    [ # These are all changes between upstream and
      # https://github.com/edolstra/systemd/tree/nixos-v217.
      ./fixes.patch
    ];

  buildInputs =
    [ pkgconfig intltool gperf libcap kmod xz pam acl
      /* cryptsetup */ libuuid m4 glib libxslt libgcrypt
      libmicrohttpd linuxHeaders libffi
    ] ++ stdenv.lib.optionals pythonSupport [pythonPackages.python pythonPackages.lxml];


  configureFlags =
    [ "--localstatedir=/var"
      "--sysconfdir=/etc"
      "--with-rootprefix=$(out)"
      "--with-kbd-loadkeys=${kbd}/bin/loadkeys"
      "--with-kbd-setfont=${kbd}/bin/setfont"
      "--with-rootprefix=$(out)"
      "--with-dbusinterfacedir=$(out)/share/dbus-1/interfaces"
      "--with-dbuspolicydir=$(out)/etc/dbus-1/system.d"
      "--with-dbussystemservicedir=$(out)/share/dbus-1/system-services"
      "--with-dbussessionservicedir=$(out)/share/dbus-1/services"
      "--with-firmware-path=/root/test-firmware:/run/current-system/firmware"
      "--with-tty-gid=3" # tty in NixOS has gid 3
      "--enable-compat-libs" # get rid of this eventually
      "--disable-tests"

      "--disable-hostnamed"
      "--enable-networkd"
      "--disable-sysusers"
      "--disable-timedated"
      "--enable-timesyncd"
      "--disable-readahead"
      "--disable-firstboot"
      "--disable-localed"
      "--enable-resolved"
      "--disable-split-usr"

      "--with-sysvinit-path="
      "--with-sysvrcnd-path="
      "--with-rc-local-script-path-stop=/etc/halt.local"
    ];

  preConfigure =
    ''
      # FIXME: patch this in systemd properly (and send upstream).
      # FIXME: use sulogin from util-linux once updated.
      for i in src/remount-fs/remount-fs.c src/core/mount.c src/core/swap.c src/fsck/fsck.c units/emergency.service.in units/rescue.service.m4.in src/journal/cat.c src/core/shutdown.c src/nspawn/nspawn.c; do
        test -e $i
        substituteInPlace $i \
          --replace /usr/bin/getent ${stdenv.glibc.bin}/bin/getent \
          --replace /bin/mount ${utillinux.bin}/bin/mount \
          --replace /bin/umount ${utillinux.bin}/bin/umount \
          --replace /sbin/swapon ${utillinux.bin}/sbin/swapon \
          --replace /sbin/swapoff ${utillinux.bin}/sbin/swapoff \
          --replace /sbin/fsck ${utillinux.bin}/sbin/fsck \
          --replace /bin/echo ${coreutils}/bin/echo \
          --replace /bin/cat ${coreutils}/bin/cat \
          --replace /sbin/sulogin ${utillinux}/sbin/sulogin \
          --replace /sbin/kexec ${kexectools}/sbin/kexec
      done

      substituteInPlace src/journal/catalog.c \
        --replace /usr/lib/systemd/catalog/ $out/lib/systemd/catalog/

      export NIX_CFLAGS_LINK+=" -Wl,-rpath,$libudev/lib"
    '';

  makeFlags = [
    "udevlibexecdir=$(libudev)/lib"
    # udev rules refer to $out, and anything but libs should probably go to $out
    "udevrulesdir=$(out)/lib/rules.d"
    "udevhwdbdir=$(out)/lib/hwdb.d"
  ];

  # This is needed because systemd uses the gold linker, which doesn't
  # yet have the wrapper script to add rpath flags automatically.
  NIX_LDFLAGS = "-rpath ${pam.out}/lib -rpath ${libcap.out}/lib -rpath ${acl.out}/lib -rpath ${stdenv.cc.cc}/lib";

  PYTHON_BINARY = "${coreutils}/bin/env python"; # don't want a build time dependency on Python

  NIX_CFLAGS_COMPILE =
    [ # Can't say ${polkit}/bin/pkttyagent here because that would
      # lead to a cyclic dependency.
      "-UPOLKIT_AGENT_BINARY_PATH" "-DPOLKIT_AGENT_BINARY_PATH=\"/run/current-system/sw/bin/pkttyagent\""
      "-fno-stack-protector"

      # Set the release_agent on /sys/fs/cgroup/systemd to the
      # currently running systemd (/run/current-system/systemd) so
      # that we don't use an obsolete/garbage-collected release agent.
      "-USYSTEMD_CGROUP_AGENT_PATH" "-DSYSTEMD_CGROUP_AGENT_PATH=\"/run/current-system/systemd/lib/systemd/systemd-cgroups-agent\""

      "-USYSTEMD_BINARY_PATH" "-DSYSTEMD_BINARY_PATH=\"/run/current-system/systemd/lib/systemd/systemd\""
    ];

  enableParallelBuilding = true;

  installFlags =
    [ "localstatedir=$(TMPDIR)/var"
      "sysconfdir=$(out)/etc"
      "sysvinitdir=$(TMPDIR)/etc/init.d"
      "pamconfdir=$(out)/etc/pam.d"
    ];

  postInstall =
    ''
      # sysinit.target: Don't depend on
      # systemd-tmpfiles-setup.service. This interferes with NixOps's
      # send-keys feature (since sshd.service depends indirectly on
      # sysinit.target).
      mv $out/lib/systemd/system/sysinit.target.wants/systemd-tmpfiles-setup-dev.service $out/lib/systemd/system/multi-user.target.wants/


      rm -rf $out/etc/systemd/system

      # Install SysV compatibility commands.
      mkdir -p $out/sbin
      ln -s $out/lib/systemd/systemd $out/sbin/telinit
      for i in init halt poweroff runlevel reboot shutdown; do
        ln -s $out/bin/systemctl $out/sbin/$i
      done

      # Fix reference to /bin/false in the D-Bus services.
      for i in $out/share/dbus-1/system-services/*.service; do
        substituteInPlace $i --replace /bin/false ${coreutils}/bin/false
      done

      rm -rf $out/etc/rpm

      # Move lib(g)udev to a separate output. TODO: maybe split them up
      #   to avoid libudev pulling glib
      mkdir -p "$libudev/lib"
      mv "$out"/lib/lib{,g}udev* "$libudev/lib/"

      for i in "$libudev"/lib/*.la "$out"/lib/pkgconfig/*udev*.pc; do
        substituteInPlace $i --replace "$out" "$libudev"
      done
    ''; # */

  # some libs fail to link to liblzma and/or libffi
  postFixup = let extraLibs = stdenv.lib.makeLibraryPath [ xz.out libffi.out zlib.out ];
    in ''
      for f in "$out"/lib/*.so.0.*; do
        patchelf --set-rpath `patchelf --print-rpath "$f"`':${extraLibs}' "$f"
      done
    '';

  # propagate the libudev output
  postPhases = "postPostFixup";
  postPostFixup = ''
    echo -n " $libudev" >> "$dev"/nix-support/propagated-*build-inputs
  '';

  # The interface version prevents NixOS from switching to an
  # incompatible systemd at runtime.  (Switching across reboots is
  # fine, of course.)  It should be increased whenever systemd changes
  # in a backwards-incompatible way.  If the interface version of two
  # systemd builds is the same, then we can switch between them at
  # runtime; otherwise we can't and we need to reboot.
  passthru.interfaceVersion = 2;

  meta = {
    homepage = "http://www.freedesktop.org/wiki/Software/systemd";
    description = "A system and service manager for Linux";
    platforms = stdenv.lib.platforms.linux;
    maintainers = [ stdenv.lib.maintainers.eelco stdenv.lib.maintainers.simons ];
  };
}<|MERGE_RESOLUTION|>--- conflicted
+++ resolved
@@ -1,11 +1,6 @@
 { stdenv, fetchurl, pkgconfig, intltool, gperf, libcap, dbus, kmod
-<<<<<<< HEAD
 , zlib, xz, pam, acl, cryptsetup, libuuid, m4, utillinux, libffi
-, glib, kbd, libxslt, coreutils, libgcrypt, sysvtools
-=======
-, xz, pam, acl, cryptsetup, libuuid, m4, utillinux
 , glib, kbd, libxslt, coreutils, libgcrypt
->>>>>>> 7f9ccc62
 , kexectools, libmicrohttpd, linuxHeaders
 , pythonPackages ? null, pythonSupport ? false
 }:

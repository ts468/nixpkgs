{stdenv, fetchurl, which, libjpeg
, withQt4 ? false, qt4 ? null}:

assert withQt4 -> qt4 != null;

stdenv.mkDerivation rec {
  name = "v4l-utils-0.9.3";

  src = fetchurl {
    url = "http://linuxtv.org/downloads/v4l-utils/${name}.tar.bz2";
    sha256 = "0gaag38x47wlvmp4j60wgf9ma1rxzfyg7i12zxxxi4m3cpcb0bah";
  };

  buildInputs = [ which ];
  propagatedBuildInputs = [ libjpeg ] ++ stdenv.lib.optional withQt4 qt4;

<<<<<<< HEAD
  # The keytable wants to touch /etc files and udev scripts in /lib.
  # I skip it.
  patchPhase = ''
    sed -i s/keytable// utils/Makefile.in
  '';

  installPhase = ''
    make PREFIX=$out install
  '';
=======
  preConfigure = ''configureFlags="--with-udevdir=$out/lib/udev"'';
>>>>>>> e185691c

  meta = {
    homepage = http://linuxtv.org/projects.php;
    description = "V4L utils and libv4l, that provides common image formats regardless of the v4l device";
    license = "free"; # The libs are of LGPLv2.1+, some other pieces are GPL.
    maintainers = with stdenv.lib.maintainers; [viric];
    platforms = with stdenv.lib.platforms; linux;
  };
}<|MERGE_RESOLUTION|>--- conflicted
+++ resolved
@@ -14,19 +14,7 @@
   buildInputs = [ which ];
   propagatedBuildInputs = [ libjpeg ] ++ stdenv.lib.optional withQt4 qt4;
 
-<<<<<<< HEAD
-  # The keytable wants to touch /etc files and udev scripts in /lib.
-  # I skip it.
-  patchPhase = ''
-    sed -i s/keytable// utils/Makefile.in
-  '';
-
-  installPhase = ''
-    make PREFIX=$out install
-  '';
-=======
   preConfigure = ''configureFlags="--with-udevdir=$out/lib/udev"'';
->>>>>>> e185691c
 
   meta = {
     homepage = http://linuxtv.org/projects.php;

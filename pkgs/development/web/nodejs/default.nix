{ stdenv, fetchurl, openssl, python, zlib, v8, utillinux, http-parser, c-ares, pkgconfig, runCommand, which }:

let
  dtrace = runCommand "dtrace-native" {} ''
    mkdir -p $out/bin
    ln -sv /usr/sbin/dtrace $out/bin
  '';

  version = "0.10.30";

  # !!! Should we also do shared libuv?
  deps = {
    inherit openssl zlib http-parser;
    cares = c-ares;

    # disabled system v8 because v8 3.14 no longer receives security fixes
    # we fall back to nodejs' internal v8 copy which receives backports for now
    # inherit v8
  };

  sharedConfigureFlags = name: [
    "--shared-${name}"
    "--shared-${name}-includes=${builtins.getAttr name deps}/include"
    "--shared-${name}-libpath=${builtins.getAttr name deps}/lib"
  ];

  inherit (stdenv.lib) concatMap optional optionals maintainers licenses platforms;
in stdenv.mkDerivation {
  name = "nodejs-${version}";

  src = fetchurl {
    url = "http://nodejs.org/dist/v${version}/node-v${version}.tar.gz";
    sha256 = "1li5hs8dada2lj9j82xas39kr1fs0wql9qbly5p2cpszgwqbvz1x";
  };

  configureFlags = concatMap sharedConfigureFlags (builtins.attrNames deps);

  prePatch = ''
    sed -e 's|^#!/usr/bin/env python$|#!${python}/bin/python|g' -i configure
  '';

  patches = if stdenv.isDarwin then [ ./no-xcode.patch ] else null;

  postPatch = if stdenv.isDarwin then ''
    (cd tools/gyp; patch -Np1 -i ${../../python-modules/gyp/no-darwin-cflags.patch})
  '' else null;

<<<<<<< HEAD
  buildInputs = [ python openssl ]
=======
  buildInputs = [ python which ]
>>>>>>> 084626de
    ++ (optional stdenv.isLinux utillinux)
    ++ optionals stdenv.isDarwin [ pkgconfig dtrace ];
  setupHook = ./setup-hook.sh;

  meta = {
    description = "Event-driven I/O framework for the V8 JavaScript engine";
    homepage = http://nodejs.org;
    license = licenses.mit;
    maintainers = [ maintainers.goibhniu maintainers.shlevy ];
    platforms = platforms.linux ++ platforms.darwin;
  };
}<|MERGE_RESOLUTION|>--- conflicted
+++ resolved
@@ -45,11 +45,7 @@
     (cd tools/gyp; patch -Np1 -i ${../../python-modules/gyp/no-darwin-cflags.patch})
   '' else null;
 
-<<<<<<< HEAD
   buildInputs = [ python openssl ]
-=======
-  buildInputs = [ python which ]
->>>>>>> 084626de
     ++ (optional stdenv.isLinux utillinux)
     ++ optionals stdenv.isDarwin [ pkgconfig dtrace ];
   setupHook = ./setup-hook.sh;

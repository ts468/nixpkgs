/* This function provides a generic Python package builder.  It is
   intended to work with packages that use `setuptools'
   (http://pypi.python.org/pypi/setuptools/), which represents a large
   number of Python packages nowadays.  */

{ python, setuptools, wrapPython, lib, offlineDistutils }:

{ name, namePrefix ? "python-"

, buildInputs ? []

, # List of packages that should be added to the PYTHONPATH
  # environment variable in programs built by this function.  Packages
  # in the standard `propagatedBuildInputs' variable are also added.
  # The difference is that `pythonPath' is not propagated to the user
  # environment.  This is preferrable for programs because it doesn't
  # pollute the user environment.
  pythonPath ? []

, installCommand ?
    ''
      easy_install --always-unzip --prefix="$out" .
    ''
    
, buildPhase ? "true"

, doCheck ? true

, checkPhase ?
    ''
      runHook preCheck
      python setup.py test
      runHook postCheck
    ''
, configurePhase ? "true"

, postInstall ? ""

, ... } @ attrs:

# Keep extra attributes from ATTR, e.g., `patchPhase', etc.
python.stdenv.mkDerivation (attrs // {
  inherit doCheck buildPhase checkPhase;

  name = namePrefix + name;

  buildInputs = [ python wrapPython setuptools ] ++ buildInputs ++ pythonPath;

  buildInputStrings = map toString buildInputs;

<<<<<<< HEAD
  builder = ./builder.sh;
=======
  configurePhase = ''
    export PYTHONPATH="${offlineDistutils}/lib/${python.libPrefix}:$PYTHONPATH"
    ${configurePhase}
  '';
>>>>>>> 74d963c6

  pythonPath = [ setuptools] ++ pythonPath;

  installPhase = ''
    mkdir -p "$out/lib/${python.libPrefix}/site-packages"

    echo "installing \`${name}' with \`easy_install'..."
    export PYTHONPATH="$out/lib/${python.libPrefix}/site-packages:$PYTHONPATH"
    ${installCommand}

    # A pth file might have been generated to load the package from
    # within its own site-packages, rename this package not to
    # collide with others.
    eapth="$out/lib/${python.libPrefix}"/site-packages/easy-install.pth
    if [ -e "$eapth" ]; then
        # move colliding easy_install.pth to specifically named one
        mv "$eapth" $(dirname "$eapth")/${name}.pth
    fi

    # Remove any site.py files generated by easy_install as these
    # cause collisions. If pth files are to be processed a
    # corresponding site.py needs to be included in the PYTHONPATH.
    rm -f "$out/lib/${python.libPrefix}"/site-packages/site.py*

    ${postInstall}
  '';

  postFixup =
    ''
      wrapPythonPrograms

      # If a user installs a Python package, she probably also wants its
      # dependencies in the user environment (since Python modules don't
      # have something like an RPATH, so the only way to find the
      # dependencies is to have them in the PYTHONPATH variable).
      if test -e $out/nix-support/propagated-build-inputs; then
          ln -s $out/nix-support/propagated-build-inputs $out/nix-support/propagated-user-env-packages
      fi

      createBuildInputsPth build-inputs "$buildInputStrings"
      for inputsfile in propagated-build-inputs propagated-build-native-inputs; do
        if test -e $out/nix-support/$inputsfile; then
            createBuildInputsPth $inputsfile "$(cat $out/nix-support/$inputsfile)"
        fi
      done
    '';
})<|MERGE_RESOLUTION|>--- conflicted
+++ resolved
@@ -48,14 +48,10 @@
 
   buildInputStrings = map toString buildInputs;
 
-<<<<<<< HEAD
-  builder = ./builder.sh;
-=======
   configurePhase = ''
     export PYTHONPATH="${offlineDistutils}/lib/${python.libPrefix}:$PYTHONPATH"
     ${configurePhase}
   '';
->>>>>>> 74d963c6
 
   pythonPath = [ setuptools] ++ pythonPath;
 

--- conflicted
+++ resolved
@@ -31,13 +31,8 @@
   # .../bin/sh: line 5: 14823 Abort trap: 6 srcdir=. PANGO_RC_FILE=./pangorc ${dir}$tst
   # FAIL: testiter
 
-<<<<<<< HEAD
-=======
   configureFlags = optional stdenv.isDarwin "--without-x";
 
-  postInstall = "rm -rf $out/share/gtk-doc";
-
->>>>>>> a26357ee
   meta = with stdenv.lib; {
     description = "A library for laying out and rendering of text, with an emphasis on internationalization";
 

--- conflicted
+++ resolved
@@ -7,12 +7,9 @@
     sha256 = "5e65e1e5deacd0cde489900dbf54c6c2ee2ebc818199e720dbad685d87abda3d";
   };
 
-<<<<<<< HEAD
   hardeningDisable = [ "format" ];
-}
-=======
+
   meta = {
     platforms = stdenv.lib.platforms.unix;
   };
-}
->>>>>>> d93f9171
+}
{ stdenv, fetchurl, pkgconfig, gettext, glib, atk, pango, cairo, perl, xlibs
, gdk_pixbuf, libintlOrEmpty, x11
, xineramaSupport ? stdenv.isLinux
, cupsSupport ? true, cups ? null
}:

assert xineramaSupport -> xlibs.libXinerama != null;
assert cupsSupport -> cups != null;

stdenv.mkDerivation rec {
  name = "gtk+-2.24.24";

  src = fetchurl {
    url = "mirror://gnome/sources/gtk+/2.24/${name}.tar.xz";
    sha256 = "0v9xxpkypizy9k866rvqc36zvj4kj9p8nd1nxf9znay8k3hv5khj";
  };

  outputs = [ "dev" "out" "bin" "doc" ];

  enableParallelBuilding = true;

  NIX_CFLAGS_COMPILE = stdenv.lib.optionalString (libintlOrEmpty != []) "-lintl";

  nativeBuildInputs = [ perl pkgconfig gettext ];

  propagatedBuildInputs = with xlibs; with stdenv.lib;
    [ glib cairo pango gdk_pixbuf atk ]
    ++ optionals (stdenv.isLinux || stdenv.isDarwin) [
         libXrandr libXrender libXcomposite libXi libXcursor
       ]
    ++ optionals stdenv.isDarwin [ x11 libXdamage ]
    ++ libintlOrEmpty
    ++ optional xineramaSupport libXinerama
    ++ optionals cupsSupport [ cups ];

  configureFlags = if stdenv.isDarwin
    then "--disable-glibtest --disable-introspection --disable-visibility"
    else "--with-xinput=yes";

<<<<<<< HEAD
=======
  postInstall = "rm -rf $out/share/gtk-doc";

  passthru = {
    gtkExeEnvPostBuild = ''
      rm $out/lib/gtk-2.0/2.10.0/immodules.cache
      $out/bin/gtk-query-immodules-2.0 $out/lib/gtk-2.0/2.10.0/immodules/*.so > $out/lib/gtk-2.0/2.10.0/immodules.cache
    ''; # workaround for bug of nix-mode for Emacs */ '';
  };

>>>>>>> acba6b4d
  meta = with stdenv.lib; {
    description = "A multi-platform toolkit for creating graphical user interfaces";
    homepage    = http://www.gtk.org/;
    license     = licenses.lgpl2Plus;
    maintainers = with maintainers; [ lovek323 raskin ];
    platforms   = platforms.all;

    longDescription = ''
      GTK+ is a highly usable, feature rich toolkit for creating
      graphical user interfaces which boasts cross platform
      compatibility and an easy to use API.  GTK+ it is written in C,
      but has bindings to many other popular programming languages
      such as C++, Python and C# among others.  GTK+ is licensed
      under the GNU LGPL 2.1 allowing development of both free and
      proprietary software with GTK+ without any license fees or
      royalties.
    '';
  };
}<|MERGE_RESOLUTION|>--- conflicted
+++ resolved
@@ -37,10 +37,6 @@
     then "--disable-glibtest --disable-introspection --disable-visibility"
     else "--with-xinput=yes";
 
-<<<<<<< HEAD
-=======
-  postInstall = "rm -rf $out/share/gtk-doc";
-
   passthru = {
     gtkExeEnvPostBuild = ''
       rm $out/lib/gtk-2.0/2.10.0/immodules.cache
@@ -48,7 +44,6 @@
     ''; # workaround for bug of nix-mode for Emacs */ '';
   };
 
->>>>>>> acba6b4d
   meta = with stdenv.lib; {
     description = "A multi-platform toolkit for creating graphical user interfaces";
     homepage    = http://www.gtk.org/;

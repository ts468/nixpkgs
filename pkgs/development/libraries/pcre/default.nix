<<<<<<< HEAD
{ stdenv, fetchurl
, windows ? null, variant ? null, pcre
=======
{ stdenv, lib, fetchurl, unicodeSupport ? true, cplusplusSupport ? true
, windows ? null
, withCharSize ? 8
>>>>>>> c55cfe0c
}:

with stdenv.lib;

<<<<<<< HEAD
assert elem variant [ null "cpp" "pcre16" "pcre32" ];

stdenv.mkDerivation rec {
  name = "pcre-8.38";
=======
assert withCharSize != 8 -> !cplusplusSupport;

let
  charFlags = if withCharSize == 8 then [ ]
              else if withCharSize == 16 then [ "--enable-pcre16" "--disable-pcre8" ]
              else if withCharSize == 32 then [ "--enable-pcre32" "--disable-pcre8" ]
              else abort "Invalid character size";

in stdenv.mkDerivation rec {
  name = "pcre${lib.optionalString (withCharSize != 8) (toString withCharSize)}-8.38";
  # FIXME: add "version" attribute and use it in URL
>>>>>>> c55cfe0c

  src = fetchurl {
    url = "ftp://ftp.csx.cam.ac.uk/pub/software/programming/pcre/pcre-8.38.tar.bz2";
    sha256 = "1pvra19ljkr5ky35y2iywjnsckrs9ch2anrf5b0dc91hw8v2vq5r";
  };

  patches =
    [ ];

  outputs = [ "dev" "out" "bin" "doc" "man" ];

<<<<<<< HEAD
  configureFlags = [
    "--enable-jit"
    "--enable-unicode-properties"
    "--disable-cpp"
  ]
    ++ optional (variant != null) "--enable-${variant}";
=======
  # FIXME: Refactor into list!
  configureFlags = ''
    --enable-jit
    ${lib.optionalString unicodeSupport "--enable-unicode-properties"}
    ${lib.optionalString (!cplusplusSupport) "--disable-cpp"}
  '' + lib.optionalString (charFlags != []) " ${toString charFlags}";
>>>>>>> c55cfe0c

  doCheck = with stdenv; !(isCygwin || isFreeBSD);
    # XXX: test failure on Cygwin
    # we are running out of stack on both freeBSDs on Hydra

  postFixup = ''
    moveToOutput bin/pcre-config "$dev"
  ''
    + optionalString (variant != null) ''
    ln -sf -t "$out/lib/" '${pcre.out}'/lib/libpcre{,posix}.so.*.*.*
  '';

  crossAttrs = optionalAttrs (stdenv.cross.libc == "msvcrt") {
    buildInputs = [ windows.mingw_w64_pthreads.crossDrv ];
  };

  meta = {
    homepage = "http://www.pcre.org/";
    description = "A library for Perl Compatible Regular Expressions";
    license = stdenv.lib.licenses.bsd3;

    longDescription = ''
      The PCRE library is a set of functions that implement regular
      expression pattern matching using the same syntax and semantics as
      Perl 5. PCRE has its own native API, as well as a set of wrapper
      functions that correspond to the POSIX regular expression API. The
      PCRE library is free, even for building proprietary software.
    '';

    platforms = platforms.all;
    maintainers = [ maintainers.simons ];
  };
}<|MERGE_RESOLUTION|>--- conflicted
+++ resolved
@@ -1,36 +1,23 @@
-<<<<<<< HEAD
 { stdenv, fetchurl
 , windows ? null, variant ? null, pcre
-=======
-{ stdenv, lib, fetchurl, unicodeSupport ? true, cplusplusSupport ? true
-, windows ? null
 , withCharSize ? 8
->>>>>>> c55cfe0c
 }:
 
 with stdenv.lib;
 
-<<<<<<< HEAD
 assert elem variant [ null "cpp" "pcre16" "pcre32" ];
 
-stdenv.mkDerivation rec {
-  name = "pcre-8.38";
-=======
-assert withCharSize != 8 -> !cplusplusSupport;
-
 let
-  charFlags = if withCharSize == 8 then [ ]
-              else if withCharSize == 16 then [ "--enable-pcre16" "--disable-pcre8" ]
-              else if withCharSize == 32 then [ "--enable-pcre32" "--disable-pcre8" ]
-              else abort "Invalid character size";
+  version = "8.38";
+  pname = if (variant == null) then "pcre"
+    else  if (variant == "cpp") then "pcre-cpp"
+    else  variant;
 
 in stdenv.mkDerivation rec {
-  name = "pcre${lib.optionalString (withCharSize != 8) (toString withCharSize)}-8.38";
-  # FIXME: add "version" attribute and use it in URL
->>>>>>> c55cfe0c
+  name = "${pname}-${version}";
 
   src = fetchurl {
-    url = "ftp://ftp.csx.cam.ac.uk/pub/software/programming/pcre/pcre-8.38.tar.bz2";
+    url = "ftp://ftp.csx.cam.ac.uk/pub/software/programming/pcre/pcre-${version}.tar.bz2";
     sha256 = "1pvra19ljkr5ky35y2iywjnsckrs9ch2anrf5b0dc91hw8v2vq5r";
   };
 
@@ -39,21 +26,12 @@
 
   outputs = [ "dev" "out" "bin" "doc" "man" ];
 
-<<<<<<< HEAD
   configureFlags = [
     "--enable-jit"
     "--enable-unicode-properties"
     "--disable-cpp"
   ]
     ++ optional (variant != null) "--enable-${variant}";
-=======
-  # FIXME: Refactor into list!
-  configureFlags = ''
-    --enable-jit
-    ${lib.optionalString unicodeSupport "--enable-unicode-properties"}
-    ${lib.optionalString (!cplusplusSupport) "--disable-cpp"}
-  '' + lib.optionalString (charFlags != []) " ${toString charFlags}";
->>>>>>> c55cfe0c
 
   doCheck = with stdenv; !(isCygwin || isFreeBSD);
     # XXX: test failure on Cygwin

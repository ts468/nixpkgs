<<<<<<< HEAD
{ stdenv, fetchurl
, bzip2
, gdbm
, fetchpatch
, ncurses
, openssl
, readline
, sqlite
, tcl ? null, tk ? null, xlibsWrapper ? null, libX11 ? null, x11Support ? false
, zlib
, callPackage
, self
, python27Packages
, gettext
, db
, expat
, libffi
=======
{ stdenv, fetchurl, fetchpatch, self, callPackage, python27Packages
, bzip2, openssl, gettext, coreutils

, includeModules ? false

, db, gdbm, ncurses, sqlite, readline

, tcl ? null, tk ? null, xlibsWrapper ? null, libX11 ? null, x11Support ? !stdenv.isCygwin
, zlib ? null, zlibSupport ? true
, expat, libffi

>>>>>>> 8c465c52
, CF, configd
}:

assert x11Support -> tcl != null
                  && tk != null
                  && xlibsWrapper != null
                  && libX11 != null;

with stdenv.lib;

let
  majorVersion = "2.7";
  minorVersion = "12";
  minorVersionSuffix = "";
  pythonVersion = majorVersion;
  version = "${majorVersion}.${minorVersion}${minorVersionSuffix}";
  libPrefix = "python${majorVersion}";
  sitePackages = "lib/${libPrefix}/site-packages";

  src = fetchurl {
    url = "https://www.python.org/ftp/python/${majorVersion}.${minorVersion}/Python-${version}.tar.xz";
    sha256 = "0y7rl603vmwlxm6ilkhc51rx2mfj14ckcz40xxgs0ljnvlhp30yp";
  };

  patches =
    [ # Look in C_INCLUDE_PATH and LIBRARY_PATH for stuff.
      ./search-path.patch

      # Python recompiles a Python if the mtime stored *in* the
      # pyc/pyo file differs from the mtime of the source file.  This
      # doesn't work in Nix because Nix changes the mtime of files in
      # the Nix store to 1.  So treat that as a special case.
      ./nix-store-mtime.patch

      # patch python to put zero timestamp into pyc
      # if DETERMINISTIC_BUILD env var is set
      ./deterministic-build.patch

      ./properly-detect-curses.patch

      # FIXME: get rid of this after the next release, when the commit referenced here makes
      # it in. We need it until then because it breaks compilation of programs that use
      # locale with clang 3.8 and higher.
      (fetchpatch {
        url    = "https://hg.python.org/cpython/raw-rev/e0ec3471cb09";
        sha256 = "1jdgb70jw942r4kmr01qll7mk1di8jx0qiabmp20jhnmha246ivq";
      })
    ] ++ optionals stdenv.isLinux [

      # Disable the use of ldconfig in ctypes.util.find_library (since
      # ldconfig doesn't work on NixOS), and don't use
      # ctypes.util.find_library during the loading of the uuid module
      # (since it will do a futile invocation of gcc (!) to find
      # libuuid, slowing down program startup a lot).
      ./no-ldconfig.patch

    ] ++ optionals stdenv.isCygwin [
      ./2.5.2-ctypes-util-find_library.patch
      ./2.5.2-tkinter-x11.patch
      ./2.6.2-ssl-threads.patch
      ./2.6.5-export-PySignal_SetWakeupFd.patch
      ./2.6.5-FD_SETSIZE.patch
      ./2.6.5-ncurses-abi6.patch
      ./2.7.3-dbm.patch
      ./2.7.3-dylib.patch
      ./2.7.3-getpath-exe-extension.patch
      ./2.7.3-no-libm.patch
    ];

  preConfigure = ''
      # Purity.
      for i in /usr /sw /opt /pkg; do
        substituteInPlace ./setup.py --replace $i /no-such-path
      done
    '' + optionalString (stdenv ? cc && stdenv.cc.libc != null) ''
      for i in Lib/plat-*/regen; do
        substituteInPlace $i --replace /usr/include/ ${stdenv.cc.libc}/include/
      done
    '' + optionalString stdenv.isDarwin ''
      substituteInPlace configure --replace '`/usr/bin/arch`' '"i386"'
      substituteInPlace Lib/multiprocessing/__init__.py \
        --replace 'os.popen(comm)' 'os.popen("${coreutils}/bin/nproc")'
    '';

  configureFlags = [
    "--enable-shared"
    "--with-threads"
    "--enable-unicode=ucs4"
  ] ++ optionals stdenv.isCygwin [
    "--with-system-ffi"
    "--with-system-expat"
    "ac_cv_func_bind_textdomain_codeset=yes"
  ] ++ optionals stdenv.isDarwin [
    "--disable-toolbox-glue"
  ];

  postConfigure = if stdenv.isCygwin then ''
    sed -i Makefile -e 's,PYTHONPATH="$(srcdir),PYTHONPATH="$(abs_srcdir),'
  '' else null;

  buildInputs =
    optional (stdenv ? cc && stdenv.cc.libc != null) stdenv.cc.libc ++
    [ bzip2 openssl zlib ]
    ++ optionals stdenv.isCygwin [ expat libffi ]
    ++ [ db gdbm ncurses sqlite readline ]
    ++ optionals x11Support [ tcl tk xlibsWrapper libX11 ]
    ++ optionals stdenv.isDarwin [ CF configd ];

  mkPaths = paths: {
    C_INCLUDE_PATH = makeSearchPathOutput "dev" "include" paths;
    LIBRARY_PATH = makeLibraryPath paths;
  };

  # Build the basic Python interpreter without modules that have
  # external dependencies.

in stdenv.mkDerivation {
    name = "python-${version}";
    pythonVersion = majorVersion;

    inherit majorVersion version src patches buildInputs
            preConfigure configureFlags;

    LDFLAGS = stdenv.lib.optionalString (!stdenv.isDarwin) "-lgcc_s";
    inherit (mkPaths buildInputs) C_INCLUDE_PATH LIBRARY_PATH;

    NIX_CFLAGS_COMPILE = optionalString stdenv.isDarwin "-msse2";
    DETERMINISTIC_BUILD = 1;

    setupHook = ./setup-hook.sh;

    postInstall =
      ''
        # needed for some packages, especially packages that backport
        # functionality to 2.x from 3.x
        for item in $out/lib/python${majorVersion}/test/*; do
          if [[ "$item" != */test_support.py* ]]; then
            rm -rf "$item"
          else
            echo $item
          fi
        done
        touch $out/lib/python${majorVersion}/test/__init__.py
        ln -s $out/lib/python${majorVersion}/pdb.py $out/bin/pdb
        ln -s $out/lib/python${majorVersion}/pdb.py $out/bin/pdb${majorVersion}
        ln -s $out/share/man/man1/{python2.7.1.gz,python.1.gz}

        paxmark E $out/bin/python${majorVersion}

        # Python on Nix is not manylinux1 compatible. https://github.com/NixOS/nixpkgs/issues/18484
        echo "manylinux1_compatible=False" >> $out/lib/${libPrefix}/_manylinux.py

        rm "$out"/lib/python*/plat-*/regen # refers to glibc.dev
      '';

    passthru = rec {
      inherit libPrefix sitePackages x11Support;
      executable = libPrefix;
      buildEnv = callPackage ../../wrapper.nix { python = self; };
      withPackages = import ../../with-packages.nix { inherit buildEnv; pythonPackages = python27Packages; };
      isPy2 = true;
      isPy27 = true;
      interpreter = "${self}/bin/${executable}";
    };

    enableParallelBuilding = true;

    meta = {
      homepage = "http://python.org";
      description = "A high-level dynamically-typed programming language";
      longDescription = ''
        Python is a remarkably powerful dynamic programming language that
        is used in a wide variety of application domains. Some of its key
        distinguishing features include: clear, readable syntax; strong
        introspection capabilities; intuitive object orientation; natural
        expression of procedural code; full modularity, supporting
        hierarchical packages; exception-based error handling; and very
        high level dynamic data types.
      '';
      license = stdenv.lib.licenses.psfl;
      platforms = stdenv.lib.platforms.all;
      maintainers = with stdenv.lib.maintainers; [ chaoflow domenkozar ];
    };
  }<|MERGE_RESOLUTION|>--- conflicted
+++ resolved
@@ -1,4 +1,3 @@
-<<<<<<< HEAD
 { stdenv, fetchurl
 , bzip2
 , gdbm
@@ -16,19 +15,6 @@
 , db
 , expat
 , libffi
-=======
-{ stdenv, fetchurl, fetchpatch, self, callPackage, python27Packages
-, bzip2, openssl, gettext, coreutils
-
-, includeModules ? false
-
-, db, gdbm, ncurses, sqlite, readline
-
-, tcl ? null, tk ? null, xlibsWrapper ? null, libX11 ? null, x11Support ? !stdenv.isCygwin
-, zlib ? null, zlibSupport ? true
-, expat, libffi
-
->>>>>>> 8c465c52
 , CF, configd
 }:
 

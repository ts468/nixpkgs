--- conflicted
+++ resolved
@@ -33,13 +33,9 @@
 
   enableParallelBuilding = true;
 
-<<<<<<< HEAD
-  patches = [ ./disable-gc-sensitive-tests.patch ./eai_system.patch ./clang.patch ./fix-test.patch ] ++
-=======
   patches = [
     ./eai_system.patch
   ] ++
->>>>>>> c9f38934
     (stdenv.lib.optional (coverageAnalysis != null) ./gcov-file-name.patch);
 
   # Explicitly link against libgcc_s, to work around the infamous

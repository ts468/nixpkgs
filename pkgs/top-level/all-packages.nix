--- conflicted
+++ resolved
@@ -10237,17 +10237,11 @@
 
   znc = callPackage ../applications/networking/znc { };
 
-<<<<<<< HEAD
-  zsnes = callPackage_i686 ../misc/emulators/zsnes { };
-=======
   zncModules = recurseIntoAttrs (
     callPackage ../applications/networking/znc/modules.nix { }
   );
 
-  zsnes = callPackage_i686 ../misc/emulators/zsnes {
-    libpng = libpng12;
-  };
->>>>>>> b6519f08
+  zsnes = callPackage_i686 ../misc/emulators/zsnes { };
 
   misc = import ../misc/misc.nix { inherit pkgs stdenv; };
 

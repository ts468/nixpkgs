# Haskell / GHC infrastructure in Nixpkgs
#
# In this file, we
#
#    * define sets of default package versions for each GHC compiler version,
#    * associate GHC versions with bootstrap compiler versions and package defaults.
#
# The actual Haskell packages are composed in haskell-packages.nix. There is
# more documentation in there.

{ makeOverridable, lowPrio, hiPrio, stdenv, pkgs, newScope, config, callPackage } : rec {

  # haskell-packages.nix provides the latest possible version of every package,
  # and this file overrides those version choices per compiler when appropriate.
  # Older compilers inherit the overrides from newer ones.

  ghcHEADPrefs = self : super : super // {
    mtl = self.mtl_2_1_3_1;
    cabalInstall_1_20_0_2 = super.cabalInstall_1_20_0_2.override { Cabal = null; };
  };

  ghc782Prefs = self : super : ghcHEADPrefs self super // {
    cabalInstall_1_20_0_2 = super.cabalInstall_1_20_0_2.override { Cabal = self.Cabal_1_20_0_0; };
    codex = super.codex.override { hackageDb = super.hackageDb.override { Cabal = self.Cabal_1_20_0_0; }; };
  };

  ghc763Prefs = self : super : ghc782Prefs self super // {
    ariadne = super.ariadne.override {
      haskellNames = self.haskellNames.override {
        haskellPackages = self.haskellPackages.override { Cabal = self.Cabal_1_18_1_3; };
      };
    };
<<<<<<< HEAD
    binaryConduit = super.binaryConduit.override { binary = self.binary_0_7_2_0; };
    bson = super.bson.extendScope (self: { binary = self.binary_0_7_2_0; });
    criterion = super.criterion.extendScope (self: { binary = self.binary_0_7_2_0; });
=======
    binaryConduit = super.binaryConduit.override { binary = self.binary_0_7_2_1; };
    bson = super.bson.override { dataBinaryIeee754 = self.dataBinaryIeee754.override { binary = self.binary_0_7_2_1; }; };
    criterion = super.criterion.override {
      statistics = self.statistics.override {
        vectorBinaryInstances = self.vectorBinaryInstances.override { binary = self.binary_0_7_2_1; };
      };
    };
    Elm = super.Elm.override { pandoc = self.pandoc.override { zipArchive = self.zipArchive.override { binary = self.binary_0_7_2_1; }; }; };
>>>>>>> 393923a8
    gloss = null;                       # requires base >= 4.7
    haddock = self.haddock_2_13_2;
    modularArithmetic = null;           # requires base >= 4.7
    pipesBinary = super.pipesBinary.override { binary = self.binary_0_7_2_1; };
    transformers = self.transformers_0_3_0_0; # core packagen in ghc > 7.6.x
    zipArchive = super.zipArchive_0_2_2_1;    # works without binary 0.7.x
  };

  ghc742Prefs = self : super : ghc763Prefs self super // {
    aeson = self.aeson_0_7_0_4.override { blazeBuilder = self.blazeBuilder; };
    attoparsec = self.attoparsec_0_11_3_1;
    extensibleExceptions = null;        # core package in ghc <= 7.4.x
    hackageDb = super.hackageDb.override { Cabal = self.Cabal_1_16_0_3; };
    haddock = self.haddock_2_11_0;
    haskeline = super.haskeline.override { cabal = self.cabal.override { Cabal = self.Cabal_1_16_0_3; }; };
    scientific = self.scientific_0_2_0_2;
  };

  ghc722Prefs = self : super : ghc742Prefs self super // {
    caseInsensitive = self.caseInsensitive_1_0_0_1;
    deepseq = self.deepseq_1_3_0_2;
    DrIFT = null;                       # doesn't compile with old GHC versions
    haddock = self.haddock_2_9_4;
    syb = self.syb_0_4_0;
  };

  ghc704Prefs = self : super : ghc722Prefs self super // {
    binary = self.binary_0_7_2_1;       # core package in ghc >= 7.2.2
    caseInsensitive = super.caseInsensitive; # undo the override from ghc 7.2.2
    haddock = self.haddock_2_9_2.override { alex = self.alex_2_3_5; };
    HsSyck = self.HsSyck_0_51;
    jailbreakCabal = super.jailbreakCabal.override { Cabal = self.Cabal_1_16_0_3; };
    random = null;                      # core package in ghc <= 7.0.x
  };

  ghc6123Prefs = self : super : ghc704Prefs self super // {
    alex = self.alex_3_1_3;
    async = self.async_2_0_1_4;
    attoparsec = self.attoparsec_0_10_4_0;
    cabalInstall = self.cabalInstall_1_16_0_2;
    cgi = self.cgi_3001_1_7_5;
    deepseq = self.deepseq_1_2_0_1;
    dlist = super.dlist.override { cabal = self.cabal.override { Cabal = self.Cabal_1_16_0_3; }; };
    exceptions = null;                  # none of our versions compile
    haddock = self.haddock_2_7_2;
    logict = super.logict.override { cabal = self.cabal.override { Cabal = self.Cabal_1_16_0_3; }; };
    monadPar = self.monadPar_0_1_0_3;
    nats = null;                        # none of our versions compile
    parallel = self.parallel_3_2_0_3;
    primitive = self.primitive_0_5_0_1;
    reflection = super.reflection.override { cabal = self.cabal.override { Cabal = self.Cabal_1_16_0_3; }; };
    scientific = null;                  # none of our versions compile
    split = self.split_0_1_4_3;
    stm = self.stm_2_4_2;
    syb = null;                         # core package in ghc < 7
    tagged = super.tagged.override { cabal = self.cabal.override { Cabal = self.Cabal_1_16_0_3; }; };
    temporary = null;                   # none of our versions compile
    vectorAlgorithms = super.vectorAlgorithms.override { cabal = self.cabal.override { Cabal = self.Cabal_1_16_0_3; }; };
  };

  ghc6104Prefs = self : super : ghc6123Prefs self super // {
    alex = self.alex_2_3_5.override { cabal = self.cabal.override { Cabal = self.Cabal_1_16_0_3; }; };
    async = null;                       # none of our versions compile
    attoparsec = null;                  # none of our versions compile
    binary = super.binary_0_7_2_1.override { cabal = self.cabal.override { Cabal = self.Cabal_1_16_0_3; }; };
    caseInsensitive = super.caseInsensitive.override { cabal = self.cabal.override { Cabal = self.Cabal_1_16_0_3; }; };
    GLUT = self.GLUT_2_2_2_1;
    haddock = self.haddock_2_4_2;
    happy = super.happy.override { cabal = self.cabal.override { Cabal = self.Cabal_1_16_0_3; }; };
    hashable = super.hashable.override { cabal = self.cabal.override { Cabal = self.Cabal_1_16_0_3; }; };
    hashtables = super.hashtables.override { cabal = self.cabal.override { Cabal = self.Cabal_1_16_0_3; }; };
    HTTP = super.HTTP.override { cabal = self.cabal.override { Cabal = self.Cabal_1_16_0_3; }; };
    HUnit = super.HUnit.override { cabal = self.cabal.override { Cabal = self.Cabal_1_16_0_3; }; };
    network = super.network.override { cabal = self.cabal.override { Cabal = self.Cabal_1_16_0_3; }; };
    OpenGLRaw = self.OpenGLRaw_1_3_0_0;
    OpenGL = self.OpenGL_2_6_0_1;
    QuickCheck = super.QuickCheck.override { cabal = self.cabal.override { Cabal = self.Cabal_1_16_0_3; }; };
    stm = self.stm_2_4_2.override { cabal = self.cabal.override { Cabal = self.Cabal_1_16_0_3; }; };
    tar = super.tar.override { cabal = self.cabal.override { Cabal = self.Cabal_1_16_0_3; }; };
    text = self.text_0_11_2_3.override { cabal = self.cabal.override { Cabal = self.Cabal_1_16_0_3; }; };
    time = self.time_1_1_2_4.override { cabal = self.cabal.override { Cabal = self.Cabal_1_16_0_3; }; };
    zlib = super.zlib.override { cabal = self.cabal.override { Cabal = self.Cabal_1_16_0_3; }; };
 };

  # Abstraction for Haskell packages collections
  packagesFun = makeOverridable
   ({ ghcPath
    , ghcBinary ? ghc6101Binary
    , prefFun
    , extension ? {}
    , profExplicit ? false, profDefault ? false
    , modifyPrio ? lowPrio
    , extraArgs ? {}
    } :
    let haskellPackagesClass = import ./haskell-packages.nix {
          inherit pkgs;

          # By default the modifyPrio argument is set to lowPrio to make all Haskell packages have
          # low priority.
          newScope = scope : x : y : modifyPrio (newScope scope x y);

          enableLibraryProfiling =
            if profExplicit then profDefault
                            else config.cabal.libraryProfiling or profDefault;
          ghc = callPackage ghcPath ({ ghc = ghcBinary; } // extraArgs);
        };
        haskellPackagesPrefsClass = pkgs.lib.oop.extend haskellPackagesClass prefFun;
        haskellPackagesExtensionClass = pkgs.lib.oop.extend haskellPackagesPrefsClass extension;
    in pkgs.lib.oop.new haskellPackagesExtensionClass);

  defaultVersionPrioFun =
    profDefault :
    if config.cabal.libraryProfiling or false == profDefault
      then (x : x)
      else lowPrio;

  packages = args : let r = packagesFun args;
                    in  r // { lowPrio     = r.override { modifyPrio   = lowPrio; };
                               highPrio    = r.override { modifyPrio   = hiPrio; };
                               noProfiling = r.override { profDefault  = false;
                                                          profExplicit = true;
                                                          modifyPrio   = defaultVersionPrioFun false; };
                               profiling   = r.override { profDefault  = true;
                                                          profExplicit = true;
                                                          modifyPrio   = defaultVersionPrioFun true; };
                             };

  # Binary versions of GHC
  #
  # GHC binaries are around for bootstrapping purposes

  ghc6101Binary = lowPrio (callPackage ../development/compilers/ghc/6.10.1-binary.nix {
    gmp = pkgs.gmp4;
  });

  ghc6102Binary = lowPrio (callPackage ../development/compilers/ghc/6.10.2-binary.nix {
    gmp = pkgs.gmp4;
  });

  ghc6121Binary = lowPrio (callPackage ../development/compilers/ghc/6.12.1-binary.nix {
    gmp = pkgs.gmp4;
  });

  ghc704Binary = lowPrio (callPackage ../development/compilers/ghc/7.0.4-binary.nix {
    gmp = pkgs.gmp4;
  });

  ghc742Binary = lowPrio (callPackage ../development/compilers/ghc/7.4.2-binary.nix {
    gmp = pkgs.gmp4;
  });

  ghc6101BinaryDarwin = if stdenv.isDarwin then ghc704Binary else ghc6101Binary;
  ghc6121BinaryDarwin = if stdenv.isDarwin then ghc704Binary else ghc6121Binary;

  # Compiler configurations
  #
  # Here, we associate compiler versions with bootstrap compiler versions and
  # preference functions.

  packages_ghcHEAD =
    packages { ghcPath = ../development/compilers/ghc/head.nix;
               ghcBinary = pkgs.haskellPackages.ghcPlain;
               prefFun = ghcHEADPrefs;
               extraArgs = {
                 happy = pkgs.haskellPackages.happy_1_19_2;
                 alex = pkgs.haskellPackages.alex_3_1_3;
               };
             };

  packages_ghc782 =
    packages { ghcPath = ../development/compilers/ghc/7.8.2.nix;
               ghcBinary = ghc742Binary;
               prefFun = ghc782Prefs;
             };

  packages_ghc763 =
    packages { ghcPath = ../development/compilers/ghc/7.6.3.nix;
               ghcBinary = ghc704Binary;
               prefFun = ghc763Prefs;
             };

  packages_ghc742 =
    packages { ghcPath = ../development/compilers/ghc/7.4.2.nix;
               ghcBinary = ghc6121BinaryDarwin;
               prefFun = ghc742Prefs;
             };

  packages_ghc722 =
    packages { ghcPath = ../development/compilers/ghc/7.2.2.nix;
               ghcBinary = ghc6121BinaryDarwin;
               prefFun = ghc722Prefs;
             };

  packages_ghc704 =
    packages { ghcPath = ../development/compilers/ghc/7.0.4.nix;
               ghcBinary = ghc6101BinaryDarwin;
               prefFun = ghc704Prefs;
             };

  packages_ghc6123 =
    packages { ghcPath = ../development/compilers/ghc/6.12.3.nix;
               prefFun = ghc6123Prefs;
             };

  packages_ghc6104 =
    packages { ghcPath = ../development/compilers/ghc/6.10.4.nix;
               prefFun = ghc6104Prefs;
             };

}<|MERGE_RESOLUTION|>--- conflicted
+++ resolved
@@ -30,20 +30,10 @@
         haskellPackages = self.haskellPackages.override { Cabal = self.Cabal_1_18_1_3; };
       };
     };
-<<<<<<< HEAD
-    binaryConduit = super.binaryConduit.override { binary = self.binary_0_7_2_0; };
-    bson = super.bson.extendScope (self: { binary = self.binary_0_7_2_0; });
-    criterion = super.criterion.extendScope (self: { binary = self.binary_0_7_2_0; });
-=======
     binaryConduit = super.binaryConduit.override { binary = self.binary_0_7_2_1; };
-    bson = super.bson.override { dataBinaryIeee754 = self.dataBinaryIeee754.override { binary = self.binary_0_7_2_1; }; };
-    criterion = super.criterion.override {
-      statistics = self.statistics.override {
-        vectorBinaryInstances = self.vectorBinaryInstances.override { binary = self.binary_0_7_2_1; };
-      };
-    };
-    Elm = super.Elm.override { pandoc = self.pandoc.override { zipArchive = self.zipArchive.override { binary = self.binary_0_7_2_1; }; }; };
->>>>>>> 393923a8
+    bson = super.bson.extendScope (self: { binary = self.binary_0_7_2_1; });
+    criterion = super.criterion.extendScope (self: { binary = self.binary_0_7_2_1; });
+    Elm = super.Elm.extendScope (self: { binary = self.binary_0_7_2_1; });
     gloss = null;                       # requires base >= 4.7
     haddock = self.haddock_2_13_2;
     modularArithmetic = null;           # requires base >= 4.7

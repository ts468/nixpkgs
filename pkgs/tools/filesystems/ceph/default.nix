--- conflicted
+++ resolved
@@ -1,65 +1 @@
-<<<<<<< HEAD
-{ stdenv, fetchgit, autoconf, automake, makeWrapper, pkgconfig, libtool, which
-, boost, btrfsProgs, cryptopp, curl, expat, fcgi, fuse, gperftools, keyutils
-, leveldb, libaio, libatomic_ops, libedit, libuuid, linuxHeaders, openssl
-, python, snappy, udev, xfsprogs, xz
-, zfs ? null
-}:
-
-with stdenv.lib;
-let
-  wrapArgs = "--prefix PYTHONPATH : \"$(toPythonPath $out)\""
-    + " --prefix PYTHONPATH : \"$(toPythonPath ${python.modules.readline})\""
-    + " --prefix PATH : \"$out/bin\""
-    + " --prefix LD_LIBRARY_PATH : \"$out/lib\"";
-in
-stdenv.mkDerivation rec {
-  name="ceph-${version}";
-  version="0.94";
-
-  src = fetchgit {
-    url = "git://github.com/ceph/ceph.git";
-    rev = "refs/tags/v${version}";
-    sha256 = "0xqfmfg34w8yngv2qg4kwbpv9xhc8rn9hzsrgpw68f5hrs3dfimz";
-  };
-
-  patches = [
-    ./0001-Makefile-env-Don-t-force-sbin.patch
-  ];
-
-  nativeBuildInputs = [ autoconf automake makeWrapper pkgconfig libtool which ];
-  buildInputs = [
-    boost btrfsProgs cryptopp curl expat fcgi fuse gperftools keyutils
-    libatomic_ops leveldb libaio libedit libuuid linuxHeaders openssl python
-    snappy udev xfsprogs xz zfs
-  ];
-
-  preConfigure = ''
-    ./autogen.sh
-  '';
-
-  configureFlags = [
-    "--exec_prefix=$(out)"
-  ] ++ optional (zfs != null) "--with-zfs=${zfs}";
-
-  postInstall = ''
-    wrapProgram $out/bin/ceph ${wrapArgs}
-    wrapProgram $out/bin/ceph-brag ${wrapArgs}
-    wrapProgram $out/bin/ceph-rest-api ${wrapArgs}
-    wrapProgram $out/sbin/ceph-create-keys ${wrapArgs}
-    wrapProgram $out/sbin/ceph-disk ${wrapArgs}
-  '';
-
-  enableParallelBuilding = true;
-
-  meta = {
-    homepage = http://ceph.com/;
-    description = "Distributed storage system";
-    license = licenses.lgpl21;
-    maintainers = with maintainers; [ ak wkennington ];
-    platforms = with platforms; linux;
-  };
-}
-=======
-0.94.nix
->>>>>>> 7f9ccc62
+0.94.nix
--- conflicted
+++ resolved
@@ -19,19 +19,10 @@
       sha256 = "11yfrnb94xzmvi4lhclkcmkqsbhww64wf234ya1aacjvg82prrii";
     };
 
-<<<<<<< HEAD
     # FIXME needs gcc 4.9 in bootstrap tools
     hardening_stackprotector = false;
 
-    patches = if stdenv.isCygwin then ./coreutils-8.23-4.cygwin.patch else
-              (if stdenv.isArm then (fetchurl {
-                  url = "http://git.savannah.gnu.org/cgit/coreutils.git/patch/?id=3ba68f9e64fa2eb8af22d510437a0c6441feb5e0";
-                  sha256 = "1dnlszhc8lihhg801i9sz896mlrgfsjfcz62636prb27k5hmixqz";
-                  name = "coreutils-tail-inotify-race.patch";
-              }) else null);
-=======
     patches = optional stdenv.isCygwin ./coreutils-8.23-4.cygwin.patch;
->>>>>>> 766ad682
 
     # The test tends to fail on btrfs and maybe other unusual filesystems.
     postPatch = optionalString (!stdenv.isDarwin) ''
